"""K-means clustering."""

import logging
from random import randint

from sklearn.base import BaseEstimator, ClusterMixin

import geomstats.backend as gs
from geomstats.learning._template import TransformerMixin
from geomstats.learning.frechet_mean import FrechetMean


class RiemannianKMeans(TransformerMixin, ClusterMixin, BaseEstimator):
    """Class for k-means clustering on manifolds.

    K-means algorithm using Riemannian manifolds.

    Parameters
    ----------
    n_clusters : int
        Number of clusters (k value of the k-means).

    riemannian_metric : object of class RiemannianMetric
        The geomstats Riemmanian metric associate to the space used.

    init : str
        How to initialize centroids at the beginning of the algorithm. The
        choice 'random' will select training points as initial centroids
        uniformly at random.

    tol : float
        Convergence factor. Convergence is achieved when the difference of mean
        distance between two steps is lower than tol.

    verbose : int
        If verbose > 0, information will be printed during learning.

    Example
    -------
    Available example on the Poincaré Ball and Hypersphere manifolds
    :mod:`examples.plot_kmeans_manifolds`
    """

    def __init__(
            self, riemannian_metric, n_clusters=8, init='random',
            tol=1e-2, mean_method='default', verbose=0, point_type='vector'):
        self.n_clusters = n_clusters
        self.init = init
        self.riemannian_metric = riemannian_metric
        self.tol = tol
        self.verbose = verbose
        self.mean_method = mean_method
        self.point_type = point_type

        self.centroids = None

    def fit(self, X, max_iter=100):
        """Provide clusters centroids and data labels.

        Alternate between computing the mean of each cluster
        and labelling data according to the new positions of the centroids.

        Parameters
        ----------
        X : array-like, shape=[n_samples, n_features]
            Training data, where n_samples is the number of samples and
            n_features is the number of features.

        max_iter : int
            Maximum number of iterations

        Returns
        -------
        self : array-like, shape=[n_clusters,]
            centroids array
        """
        n_samples = X.shape[0]
        belongs = gs.zeros(n_samples)
        self.centroids = [gs.expand_dims(X[randint(0, n_samples - 1)], 0)
                          for i in range(self.n_clusters)]
        self.centroids = gs.concatenate(self.centroids)
        index = 0
        while index < max_iter:
            index += 1

            dists = [gs.to_ndarray(
                     self.riemannian_metric.dist(self.centroids[i], X), 2, 1)
                     for i in range(self.n_clusters)]
            dists = gs.hstack(dists)
            belongs = gs.argmin(dists, 1)
            old_centroids = gs.copy(self.centroids)
            for i in range(self.n_clusters):
                fold = gs.squeeze(X[belongs == i])

                if len(fold) > 0:

                    mean = FrechetMean(
                        metric=self.riemannian_metric,
                        method=self.mean_method,
                        max_iter=150,
                        point_type=self.point_type)
                    mean.fit(fold)

                    self.centroids[i] = mean.estimate_
                else:
                    self.centroids[i] = X[randint(0, n_samples - 1)]

            centroids_distances = self.riemannian_metric.dist(old_centroids,
                                                              self.centroids)

            if gs.mean(centroids_distances) < self.tol:
                if self.verbose > 0:
                    logging.info('Convergence reached after {} '
                                 'iterations'.format(index))

                return gs.copy(self.centroids)

        if index == max_iter:
            logging.warning('K-means maximum number of iterations {} reached. '
                            'The mean may be inaccurate'.format(max_iter))

        return gs.copy(self.centroids)

    def predict(self, X):
        """Predict the labels for each data point.

        Label each data point with the cluster having the nearest
        centroid using riemannian_metric distance.

        Parameters
        ----------
        X : array-like, shape=[n_samples, n_features]
            Input data

        Returns
        -------
        self : array-like, shape=[n_samples,]
            Array of predicted cluster indices for each sample
        """
<<<<<<< HEAD
        assert self.centroids is not None, 'fit needs to be called first'
        dists = gs.stack(
            [self.riemannian_metric.dist(centroid, X)
             for centroid in self.centroids],
            axis=1)
        dists = gs.squeeze(dists)
=======
        if self.centroids is None:
            raise RuntimeError('fit needs to be called first')
        dists = gs.hstack([self.riemannian_metric.dist(centroid, X)
                           for centroid in self.centroids])
>>>>>>> 04ac6789
        belongs = gs.argmin(dists, -1)

        return belongs<|MERGE_RESOLUTION|>--- conflicted
+++ resolved
@@ -137,19 +137,13 @@
         self : array-like, shape=[n_samples,]
             Array of predicted cluster indices for each sample
         """
-<<<<<<< HEAD
         assert self.centroids is not None, 'fit needs to be called first'
         dists = gs.stack(
             [self.riemannian_metric.dist(centroid, X)
              for centroid in self.centroids],
             axis=1)
         dists = gs.squeeze(dists)
-=======
-        if self.centroids is None:
-            raise RuntimeError('fit needs to be called first')
-        dists = gs.hstack([self.riemannian_metric.dist(centroid, X)
-                           for centroid in self.centroids])
->>>>>>> 04ac6789
+
         belongs = gs.argmin(dists, -1)
 
         return belongs