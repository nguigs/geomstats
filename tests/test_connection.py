"""Unit tests for the affine connections."""

import warnings

import geomstats.backend as gs
import geomstats.tests
from geomstats.geometry.connection import Connection
from geomstats.geometry.euclidean import EuclideanMetric
from geomstats.geometry.hypersphere import Hypersphere


class TestConnectionMethods(geomstats.tests.TestCase):
    def setUp(self):
        warnings.simplefilter('ignore', category=UserWarning)

        self.dimension = 4
        self.euc_metric = EuclideanMetric(dimension=self.dimension)

        self.connection = Connection(dimension=2)
        self.hypersphere = Hypersphere(dimension=2)

    def test_metric_matrix(self):
        base_point = gs.array([0., 1., 0., 0.])

        result = self.euc_metric.inner_product_matrix(base_point)
        expected = gs.array([gs.eye(self.dimension)])

        with self.session():
            self.assertAllClose(result, expected)

    def test_cometric_matrix(self):
        base_point = gs.array([0., 1., 0., 0.])

        result = self.euc_metric.inner_product_inverse_matrix(base_point)
        expected = gs.array([gs.eye(self.dimension)])

        with self.session():
            self.assertAllClose(result, expected)

    @geomstats.tests.np_only
    def test_metric_derivative(self):
        base_point = gs.array([0., 1., 0., 0.])

        result = self.euc_metric.inner_product_derivative_matrix(base_point)
        expected = gs.zeros((1,) + (self.dimension, ) * 3)

        self.assertAllClose(result, expected)

    @geomstats.tests.np_only
    def test_christoffels(self):
        base_point = gs.array([0., 1., 0., 0.])

        result = self.euc_metric.christoffels(base_point)
        expected = gs.zeros((1,) + (self.dimension, ) * 3)

        self.assertAllClose(result, expected)

    @geomstats.tests.np_and_pytorch_only
    def test_parallel_transport(self):
        n_samples = 2
        base_point = self.hypersphere.random_uniform(n_samples)
        tan_vec_a = self.hypersphere.projection_to_tangent_space(
            gs.random.rand(n_samples, 3), base_point)
        tan_vec_b = self.hypersphere.projection_to_tangent_space(
            gs.random.rand(n_samples, 3), base_point)
        expected = self.hypersphere.metric.parallel_transport(
            tan_vec_a, tan_vec_b, base_point)
<<<<<<< HEAD
        ladder = self.hypersphere.metric.pole_ladder_parallel_transport(
            tan_vec_a, tan_vec_b, base_point)
        result = ladder['transported_tangent_vec']
=======
        result, _ = self.hypersphere.metric.ladder_parallel_transport(
            tan_vec_a, tan_vec_b, base_point)
>>>>>>> 88d0daf4

        self.assertAllClose(result, expected)

    @geomstats.tests.np_and_pytorch_only
    def test_parallel_transport_trajectory(self):
        n_samples = 2
        base_point = self.hypersphere.random_uniform(n_samples)
        tan_vec_a = self.hypersphere.projection_to_tangent_space(
            gs.random.rand(n_samples, 3), base_point)
        tan_vec_b = self.hypersphere.projection_to_tangent_space(
            gs.random.rand(n_samples, 3), base_point)
        expected = self.hypersphere.metric.parallel_transport(
            tan_vec_a, tan_vec_b, base_point)
<<<<<<< HEAD
        ladder = self.hypersphere.metric.pole_ladder_parallel_transport(
            tan_vec_a, tan_vec_b, base_point, return_geodesics=True)
        result = ladder['transported_tangent_vec']
=======
        result, pts = self.hypersphere.metric.ladder_parallel_transport(
            tan_vec_a, tan_vec_b, base_point, return_trajectories=True,
            n_points=5)
>>>>>>> 88d0daf4

        self.assertAllClose(result, expected)

    @geomstats.tests.np_only
    def test_exp(self):
        point = gs.array([[gs.pi / 2, 0], [gs.pi / 6, gs.pi / 4]])
        vector = gs.array([[0.25, 0.5], [0.30, 0.2]])
        point_ext = self.hypersphere.spherical_to_extrinsic(point)
        vector_ext = self.hypersphere.tangent_spherical_to_extrinsic(vector,
                                                                     point)
        self.connection.christoffels = self.hypersphere.metric.christoffels
        expected = self.hypersphere.metric.exp(vector_ext, point_ext)
        result_spherical = self.connection.exp(
            vector, point, n_steps=50, step='rk4')
        result = self.hypersphere.spherical_to_extrinsic(result_spherical)

        self.assertAllClose(result, expected, rtol=1e-6)

    @geomstats.tests.np_only
    def test_log(self):
        base_point = gs.array([[gs.pi / 3, gs.pi / 4], [gs.pi / 2, gs.pi / 4]])
        point = gs.array([[1.0, gs.pi / 2], [gs.pi / 6, gs.pi / 3]])
        self.connection.christoffels = self.hypersphere.metric.christoffels
        vector = self.connection.log(
            point=point, base_point=base_point, n_steps=75, step='rk')
        result = self.hypersphere.tangent_spherical_to_extrinsic(
            vector, base_point)
        p_ext = self.hypersphere.spherical_to_extrinsic(base_point)
        q_ext = self.hypersphere.spherical_to_extrinsic(point)
        expected = self.hypersphere.metric.log(base_point=p_ext, point=q_ext)

        self.assertAllClose(result, expected, rtol=1e-5, atol=1e-5)


if __name__ == '__main__':
    geomstats.tests.main()<|MERGE_RESOLUTION|>--- conflicted
+++ resolved
@@ -65,14 +65,9 @@
             gs.random.rand(n_samples, 3), base_point)
         expected = self.hypersphere.metric.parallel_transport(
             tan_vec_a, tan_vec_b, base_point)
-<<<<<<< HEAD
-        ladder = self.hypersphere.metric.pole_ladder_parallel_transport(
+        ladder = self.hypersphere.metric.ladder_parallel_transport(
             tan_vec_a, tan_vec_b, base_point)
         result = ladder['transported_tangent_vec']
-=======
-        result, _ = self.hypersphere.metric.ladder_parallel_transport(
-            tan_vec_a, tan_vec_b, base_point)
->>>>>>> 88d0daf4
 
         self.assertAllClose(result, expected)
 
@@ -86,15 +81,9 @@
             gs.random.rand(n_samples, 3), base_point)
         expected = self.hypersphere.metric.parallel_transport(
             tan_vec_a, tan_vec_b, base_point)
-<<<<<<< HEAD
-        ladder = self.hypersphere.metric.pole_ladder_parallel_transport(
+        ladder = self.hypersphere.metric.ladder_parallel_transport(
             tan_vec_a, tan_vec_b, base_point, return_geodesics=True)
         result = ladder['transported_tangent_vec']
-=======
-        result, pts = self.hypersphere.metric.ladder_parallel_transport(
-            tan_vec_a, tan_vec_b, base_point, return_trajectories=True,
-            n_points=5)
->>>>>>> 88d0daf4
 
         self.assertAllClose(result, expected)
 
