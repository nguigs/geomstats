--- conflicted
+++ resolved
@@ -42,11 +42,6 @@
         _exec_notebook('notebooks/05_embedding_graph_structured_data_h2.ipynb')
 
     @staticmethod
-<<<<<<< HEAD
-    def test_06_k_mean_clustering_on_sphere():
-        _exec_notebook('notebooks/06_k_mean_clustering_on_sphere.ipynb')
-=======
     @geomstats.tests.np_only
     def test_06_information_geometry():
-        _exec_notebook('notebooks/06_information_geometry.ipynb')
->>>>>>> fe16f343
+        _exec_notebook('notebooks/06_information_geometry.ipynb')