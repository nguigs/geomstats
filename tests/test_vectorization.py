"""Unit tests for vectorization functions."""

import tests.helper as helper

import geomstats.backend as gs
import geomstats.tests
import geomstats.vectorization


class TestVectorizationMethods(geomstats.tests.TestCase):
    def setUp(self):

        class Obj:
            def __init__(self):
                self.default_point_type = 'vector'

        @geomstats.vectorization.decorator(['vector', 'vector'])
        def foo(tangent_vec_a, tangent_vec_b):
            result = gs.einsum(
                '...i,...i->...i', tangent_vec_a, tangent_vec_b)
            result = helper.to_vector(result)
            return result

        @geomstats.vectorization.decorator(['vector', 'vector'])
        def foo_scalar_output(tangent_vec_a, tangent_vec_b):
            result = gs.einsum(
                '...i,...i->...', tangent_vec_a, tangent_vec_b)
            result = helper.to_scalar(result)
            return result

        @geomstats.vectorization.decorator(['vector', 'vector', 'scalar'])
        def foo_scalar_input_output(tangent_vec_a, tangent_vec_b, in_scalar):
            aux = gs.einsum(
                'ni,ni->n', tangent_vec_a, tangent_vec_b)
            result = gs.einsum('n,nk->n', aux, in_scalar)
            result = helper.to_scalar(result)
            return result

        @geomstats.vectorization.decorator(['vector', 'vector', 'scalar'])
        def foo_optional_input(tangent_vec_a, tangent_vec_b, in_scalar=None):
            if in_scalar is None:
                in_scalar = gs.array([[1]])
            aux = gs.einsum(
                'ni,ni->n', tangent_vec_a, tangent_vec_b)
            result = gs.einsum('n,nk->n', aux, in_scalar)
            result = helper.to_scalar(result)
            return result

        @geomstats.vectorization.decorator(
            ['else', 'vector', 'else', 'vector', 'scalar'])
        def foo_else(else_a, tangent_vec_a, else_b, tangent_vec_b):
            result = (else_a + else_b) * gs.einsum(
                'ni,ni->n', tangent_vec_a, tangent_vec_b)
            result = helper.to_scalar(result)
            return result

        @geomstats.vectorization.decorator(['scalar'])
        def is_scalar_vectorized(scalar):
            is_scalar_vec = gs.ndim(scalar) == 2
            has_dim_1 = gs.shape(scalar)[-1] == 1
            result = is_scalar_vec and has_dim_1
            result = helper.to_scalar(result)
            return result

        @geomstats.vectorization.decorator(['vector'])
        def is_vector_vectorized(vector):
            is_vector_vec = gs.ndim(vector) == 2
            is_vector_vec = helper.to_scalar(is_vector_vec)
            return is_vector_vec

        @geomstats.vectorization.decorator(['matrix'])
        def is_matrix_vectorized(matrix):
            is_matrix_vec = gs.ndim(matrix) == 3
            is_matrix_vec = helper.to_scalar(is_matrix_vec)
            return is_matrix_vec

        @geomstats.vectorization.decorator(
            ['else', 'point', 'point_type'])
        def is_point_type_vector(obj, point, point_type=None):
            is_vector_vec = gs.ndim(point) == 2
            is_vector_vec = helper.to_scalar(is_vector_vec)
            return is_vector_vec

        @geomstats.vectorization.decorator(
            ['else', 'point', 'point_type'])
        def is_point_type_matrix(obj, point, point_type=None):
            is_matrix_vec = gs.ndim(point) == 3
            is_matrix_vec = helper.to_scalar(is_matrix_vec)
            return is_matrix_vec

<<<<<<< HEAD
=======
        @geomstats.vectorization.decorator(
            ['else', 'point', 'point_type', 'no_is_scal'])
        def output_1d_vector(obj, point, point_type=None):
            n_samples = point.shape[0]
            result = gs.array([[5.]] * n_samples)
            return result

>>>>>>> 52926448
        self.foo = foo
        self.foo_scalar_output = foo_scalar_output
        self.foo_scalar_input_output = foo_scalar_input_output
        self.foo_optional_input = foo_optional_input
        self.foo_else = foo_else
        self.is_scalar_vectorized = is_scalar_vectorized
        self.is_vector_vectorized = is_vector_vectorized
        self.is_matrix_vectorized = is_matrix_vectorized
        self.is_point_type_vector = is_point_type_vector
        self.is_point_type_matrix = is_point_type_matrix
<<<<<<< HEAD
=======
        self.output_1d_vector = output_1d_vector
>>>>>>> 52926448
        self.obj = Obj()

    def test_decorator_with_squeeze_dim0(self):
        vec_a = gs.array([1, 2, 3])
        vec_b = gs.array([0, 1, 0])
        result = self.foo(vec_a, vec_b)
        expected = gs.array([0, 2, 0])

        self.assertAllClose(result.shape, expected.shape)
        self.assertAllClose(result, expected)

    def test_decorator_with_squeeze_dim0_with_kwargs(self):
        vec_a = gs.array([1, 2, 3])
        vec_b = gs.array([0, 1, 0])
        result = self.foo(tangent_vec_a=vec_a, tangent_vec_b=vec_b)
        expected = gs.array([0, 2, 0])

        self.assertAllClose(result.shape, expected.shape)
        self.assertAllClose(result, expected)

    def test_decorator_without_squeeze_dim0(self):
        vec_a = gs.array([[1, 2, 3]])
        vec_b = gs.array([0, 1, 0])
        result = self.foo(vec_a, vec_b)
        expected = gs.array([[0, 2, 0]])

        self.assertAllClose(result.shape, expected.shape)
        self.assertAllClose(result, expected)

    def test_decorator_without_squeeze_dim0_with_kwargs(self):
        vec_a = gs.array([[1, 2, 3]])
        vec_b = gs.array([0, 1, 0])
        result = self.foo(tangent_vec_a=vec_a, tangent_vec_b=vec_b)
        expected = gs.array([[0, 2, 0]])

        self.assertAllClose(result.shape, expected.shape)
        self.assertAllClose(result, expected)

    def test_decorator_vectorization(self):
        vec_a = gs.array([[1, 2, 3], [1, 2, 3]])
        vec_b = gs.array([0, 1, 0])
        result = self.foo(vec_a, vec_b)
        expected = gs.array([[0, 2, 0], [0, 2, 0]])

        self.assertAllClose(result.shape, expected.shape)
        self.assertAllClose(result, expected)

    def test_decorator_vectorization_with_kwargs(self):
        vec_a = gs.array([[1, 2, 3], [1, 2, 3]])
        vec_b = gs.array([0, 1, 0])
        result = self.foo(tangent_vec_a=vec_a, tangent_vec_b=vec_b)
        expected = gs.array([[0, 2, 0], [0, 2, 0]])

        self.assertAllClose(result.shape, expected.shape)
        self.assertAllClose(result, expected)

    def test_decorator_scalar_with_squeeze_dim1(self):
        vec_a = gs.array([1, 2, 3])
        vec_b = gs.array([0, 1, 0])
        result = self.foo_scalar_output(vec_a, vec_b)
        expected = 2

        self.assertAllClose(result, expected)

    def test_decorator_scalar_with_squeeze_dim1_with_kwargs(self):
        vec_a = gs.array([1, 2, 3])
        vec_b = gs.array([0, 1, 0])
        result = self.foo_scalar_output(
            tangent_vec_a=vec_a, tangent_vec_b=vec_b)
        expected = 2

        self.assertAllClose(result, expected)

    def test_decorator_scalar_without_squeeze_dim1(self):
        vec_a = gs.array([1, 2, 3])
        vec_b = gs.array([0, 1, 0])
        scalar = 4
        result = self.foo_scalar_input_output(vec_a, vec_b, scalar)
        expected = 8

        self.assertAllClose(result, expected)

    def test_decorator_scalar_without_squeeze_dim1_with_kwargs(self):
        vec_a = gs.array([1, 2, 3])
        vec_b = gs.array([0, 1, 0])
        scalar = 4
        result = self.foo_scalar_input_output(
            tangent_vec_a=vec_a, tangent_vec_b=vec_b, in_scalar=scalar)
        expected = 8

        self.assertAllClose(result, expected)

    def test_decorator_scalar_output_vectorization(self):
        vec_a = gs.array([[1, 2, 3], [1, 2, 3]])
        vec_b = gs.array([0, 1, 0])
        result = self.foo_scalar_output(vec_a, vec_b)
        expected = gs.array([2, 2])

        self.assertAllClose(result.shape, expected.shape)
        self.assertAllClose(result, expected)

    def test_decorator_scalar_output_vectorization_with_kwargs(self):
        vec_a = gs.array([[1, 2, 3], [1, 2, 3]])
        vec_b = gs.array([0, 1, 0])
        result = self.foo_scalar_output(
            tangent_vec_a=vec_a, tangent_vec_b=vec_b)
        expected = gs.array([2, 2])

        self.assertAllClose(result.shape, expected.shape)
        self.assertAllClose(result, expected)

    def test_decorator_optional_input(self):
        vec_a = gs.array([1, 2, 3])
        vec_b = gs.array([0, 1, 0])
        result = self.foo_optional_input(vec_a, vec_b)
        expected = 2

        self.assertAllClose(result, expected)

    def test_decorator_optional_input_with_kwargs(self):
        vec_a = gs.array([1, 2, 3])
        vec_b = gs.array([0, 1, 0])
        result = self.foo_optional_input(
            tangent_vec_a=vec_a, tangent_vec_b=vec_b, in_scalar=3)
        expected = 6

        self.assertAllClose(result, expected)

    def test_decorator_optional_input_with_optional_kwargs(self):
        vec_a = gs.array([1, 2, 3])
        vec_b = gs.array([0, 1, 0])
        result = self.foo_optional_input(
            tangent_vec_a=vec_a, tangent_vec_b=vec_b)
        expected = 2

        self.assertAllClose(result, expected)

    def test_decorator_else(self):
        vec_a = gs.array([1, 2, 3])
        vec_b = gs.array([0, 1, 0])
        else_a = 1
        else_b = 1
        result = self.foo_else(else_a, vec_a, else_b, vec_b)
        expected = 4

        self.assertAllClose(result, expected)

    def test_decorator_else_with_kwargs(self):
        vec_a = gs.array([1, 2, 3])
        vec_b = gs.array([0, 1, 0])
        else_a = 1
        else_b = 1
        result = self.foo_else(
            else_a=else_a, tangent_vec_a=vec_a,
            else_b=else_b, tangent_vec_b=vec_b)
        expected = 4

        self.assertAllClose(result, expected)

    def test_is_scalar_vectorized(self):
        scalar = 1.3
        result = self.is_scalar_vectorized(scalar)
        expected = True
        self.assertAllClose(result, expected)

    def test_is_scalar_vectorized_with_kwargs(self):
        scalar = 1.3
        result = self.is_scalar_vectorized(scalar=scalar)
        expected = True
        self.assertAllClose(result, expected)

    def test_is_vector_vectorized(self):
        vector = gs.array([1.3, 3.3])
        result = self.is_vector_vectorized(vector)
        expected = True
        self.assertAllClose(result, expected)

    def test_is_vector_vectorizedi_with_kwargs(self):
        vector = gs.array([1.3, 3.3])
        result = self.is_vector_vectorized(vector=vector)
        expected = True
        self.assertAllClose(result, expected)

    def test_is_matrix_vectorized(self):
        matrix = gs.array([[1.3, 3.3], [1.2, 3.1]])
        result = self.is_matrix_vectorized(matrix)
        expected = True
        self.assertAllClose(result, expected)

    def test_is_matrix_vectorized_with_kwargs(self):
        matrix = gs.array([[1.3, 3.3], [1.2, 3.1]])
        result = self.is_matrix_vectorized(matrix=matrix)
        expected = True
        self.assertAllClose(result, expected)

    def test_vectorize_args(self):
        point_types = ['scalar']
        args = (1.3,)
        result = geomstats.vectorization.vectorize_args(point_types, args)
        expected = (gs.array([[1.3]]),)
        self.assertAllClose(result, expected)

    def test_vectorize_kwargs(self):
        point_types = ['scalar']
        kwargs = {'scalar_name': 1.3}
        result_dict = geomstats.vectorization.vectorize_kwargs(
            point_types, kwargs)
        expected_dict = {'scalar_name': gs.array([[1.3]])}

        keys = expected_dict.keys()
        result = gs.array([result_dict[key] for key in keys])
        expected = gs.array([expected_dict[key] for key in keys])

        self.assertAllClose(result, expected)

    def test_is_point_type_vector(self):
        point = gs.array([1., 2., 3.])
        result = self.is_point_type_vector(
            self.obj, point, point_type='vector')
        expected = True
        self.assertAllClose(result, expected)

    def test_is_point_type_vector_optional(self):
        point = gs.array([1., 2., 3.])
        result = self.is_point_type_vector(
            self.obj, point)
        expected = True
        self.assertAllClose(result, expected)

    def test_is_point_type_matrix(self):
        point = gs.array([[1., 2., 3.], [2., 3., 4.]])
        result = self.is_point_type_matrix(
            self.obj, point, point_type='matrix')
        expected = True
<<<<<<< HEAD
=======
        self.assertAllClose(result, expected)

    def test_output_single_1d_vector(self):
        point = gs.array([1., 2., 3.])
        result = self.output_1d_vector(
            self.obj, point)
        expected = gs.array([5.])
        self.assertAllClose(result, expected)

    def test_output_multiple_1d_vector(self):
        point = gs.array([[1., 2., 3.], [2., 3., 4.]])
        result = self.output_1d_vector(
            self.obj, point)
        expected = gs.array([[5.], [5.]])
>>>>>>> 52926448
        self.assertAllClose(result, expected)<|MERGE_RESOLUTION|>--- conflicted
+++ resolved
@@ -88,8 +88,6 @@
             is_matrix_vec = helper.to_scalar(is_matrix_vec)
             return is_matrix_vec
 
-<<<<<<< HEAD
-=======
         @geomstats.vectorization.decorator(
             ['else', 'point', 'point_type', 'no_is_scal'])
         def output_1d_vector(obj, point, point_type=None):
@@ -97,7 +95,6 @@
             result = gs.array([[5.]] * n_samples)
             return result
 
->>>>>>> 52926448
         self.foo = foo
         self.foo_scalar_output = foo_scalar_output
         self.foo_scalar_input_output = foo_scalar_input_output
@@ -108,10 +105,7 @@
         self.is_matrix_vectorized = is_matrix_vectorized
         self.is_point_type_vector = is_point_type_vector
         self.is_point_type_matrix = is_point_type_matrix
-<<<<<<< HEAD
-=======
         self.output_1d_vector = output_1d_vector
->>>>>>> 52926448
         self.obj = Obj()
 
     def test_decorator_with_squeeze_dim0(self):
@@ -346,8 +340,6 @@
         result = self.is_point_type_matrix(
             self.obj, point, point_type='matrix')
         expected = True
-<<<<<<< HEAD
-=======
         self.assertAllClose(result, expected)
 
     def test_output_single_1d_vector(self):
@@ -362,5 +354,4 @@
         result = self.output_1d_vector(
             self.obj, point)
         expected = gs.array([[5.], [5.]])
->>>>>>> 52926448
         self.assertAllClose(result, expected)